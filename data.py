from os import path
import numpy as np
import json
import pickle
from typing import Tuple
from argparse import Namespace
import random


import torch
from torch.utils.data import Dataset, DataLoader, SequentialSampler, DistributedSampler
from lightning.pytorch.core import LightningDataModule

from esm.inverse_folding import util
from esm import Alphabet


class ESMDataset(Dataset):
    def __init__(self, split: str, args: Namespace) -> None:
        """ESM Dataset: torch.utils.data.Dataset

        Args:
            split (str): Split (train, val, test)
            args (Namespace): Args for ESMDataset. Must Contain:
                - data_dir (str): Data Directory
                - max_seq_len (int): Max Sequence length
        """
        self.args = args
        assert args.dataset_name in ["cath", "pdb"], "Invalid Dataset Name"
        with open(
            path.join(args.data_dir, f"{args.dataset_name}/{split}.pkl"), "rb"
        ) as f:
            self.data = pickle.load(f)

        # filter data by sequence length
        if args.max_seq_len is not None:
            self.filter_data(args.max_seq_len, args.min_seq_len)

    def filter_data(self, max_seq_len: int, min_seq_len: int) -> None:
        """Filter the dataset by sequence length

        Args:
            max_seq_len (int): Maximum sequence length
        """
        data = []
        for item in self.data:
            if len(item["seq"]) <= max_seq_len and len(item["seq"]) >= min_seq_len:
                data.append(item)

        # update the dataset
        self.data = data

    def __len__(self) -> int:
        """Returns the length of the dataset

        Returns:
            _type_: _description_
        """
        return len(self.data)

    def __getitem__(self, idx: int) -> Tuple[np.ndarray, None, str]:
        """Returns the idx-th protein in the dataset

        Args:
            idx (int): Protein Index

        Returns:
            Tuple[np.ndarray, None, str]: Protein Structure Data, None, Protein Sequence Data
        """
        # chunk where the idx-th protein is located
        item = self.data[idx]
        return item["coords"].astype(np.float32), None, item["seq"]


class ESMBatchSampler(torch.utils.data.BatchSampler):
    def __init__(self, sampler, batch_size, drop_last):
        """ESM Batch Sampler

        Args:
            data (list): Data from ESMDataset.data
            args (Namespace): Namespace containing the following args:
                - sampler (dict): Sampler args. Must contain: bin_size
                - min_seq_len (int): Minimum Sequence Length
                - max_seq_len (int): Maximum Sequence Length
                - batch_size (int): Batch Size
        """
<<<<<<< HEAD
        if type(sampler) == SequentialSampler:
            self.dataset = sampler.data_source
        elif type(sampler) == DistributedSampler:
            self.dataset = sampler.dataset

        self.sampler = sampler
        self.data = self.dataset.data
        self.batch_size = batch_size
        self.drop_last = drop_last
=======
        self.data = data
        self.args = args
        self.batch_size = self.args.batch_size
        self.drop_last = True
>>>>>>> 43ccbb03
        self.bins = self.create_bins()
        self.batches = self.create_batches()

    def create_bins(self) -> dict:
        """Creates bin of data indices based on bin_size

        Returns:
            dict: Data indices mapped to different bins based on the data seq length
        """
        bin_size = self.dataset.args.sampler["bin_size"]
        bins = {
            i: []
            for i in range(
                self.dataset.args.min_seq_len, self.dataset.args.max_seq_len, bin_size
            )
        }

        data_lens = [len(item["seq"]) for item in self.data]
        for data_idx, data_len in enumerate(data_lens):
            for bin_idx in list(bins.keys()):
                if data_len >= bin_idx and data_len < bin_idx + bin_size:
                    bins[bin_idx].append(data_idx)
                    break

        for bin_idx in list(bins.keys()):
            random.shuffle(bins[bin_idx])
        return bins

    def create_batches(self):
        bins_flattened = []
        for _, bin_items in self.bins.items():
            bins_flattened += bin_items
        all_batches = [
            bins_flattened[i : i + self.batch_size]
            for i in range(0, len(bins_flattened), self.batch_size)
        ]
        random.shuffle(all_batches)
        return all_batches

    def __iter__(self):
        for batch in self.batches:
            yield batch

    def __len__(self):
        return len(self.batches)


class ESMDataLoader(DataLoader):
    def __init__(
        self,
        esm2_alphabet: Alphabet,
        esm_if_alphabet: Alphabet,
        dataset: ESMDataset,
        batch_size: int,
        shuffle: bool,
        num_workers: int,
        batch_sampler: ESMBatchSampler,
        **kwargs,
    ):
        """ESM DataLoader

        Args:
            esm2_alphabet (Alphabet): ESM-2 Alphabet
            esm_if_alphabet (Alphabet): ESM-IF Alphabet
            dataset (ESMDataset): ESMDataset.
            batch_size (int): Batch Size
            shuffle (bool): Shuffle
            num_workers (int): Number of Workers
            sampler(ESMSampler): Sampler
        """
        self.esm2_alphabet = esm2_alphabet
        self.esm_if_alphabet = esm_if_alphabet

        self.esm_if_batch_converter = util.CoordBatchConverter(self.esm_if_alphabet)
        self.esm2_batch_converter = self.esm2_alphabet.get_batch_converter()

        if batch_sampler is None:
            super().__init__(
                dataset=dataset,
                batch_size=batch_size,
                shuffle=shuffle,
                num_workers=num_workers,
                collate_fn=self.collate_fn,
            )

        else:
            super().__init__(
                dataset=dataset,
                num_workers=num_workers,
                batch_sampler=batch_sampler,
                collate_fn=self.collate_fn,
            )

    def collate_fn(
        self, batch: list
    ) -> Tuple[torch.tensor, torch.tensor, list, torch.tensor, torch.tensor]:
        """
        Collate Function to process each batch
        through ESM-IF CoordBatch Converter and ESM2 Batch Converter

        Args:
            batch (list): List of individual items from dataset.__getitem__()

        Returns:
            tuple: coords, confidence, strs, tokens, padding_mask
        """
        # Prepare input seqs for esm2 batch converter as mentioned in
        # the example here: https://github.com/facebookresearch/esm/blob/2b369911bb5b4b0dda914521b9475cad1656b2ac/README.md?plain=1#L176
        inp_seqs = [("", item[2]) for item in batch]

        # Process ESM-2 ->
        _labels, _strs, tokens = self.esm2_batch_converter(inp_seqs)

        # Process ESM-IF ->
        (
            coords,
            confidence,
            strs,
            _,
            padding_mask,
        ) = self.esm_if_batch_converter(batch)

        return coords, confidence, strs, tokens, padding_mask


class ESMDataLightning(LightningDataModule):
    def __init__(
        self,
        esm2_alphabet: Alphabet,
        esm_if_alphabet: Alphabet,
        args: Namespace,
    ) -> None:
        """Initialize Lightning DataModule class for JESPR

        Args:
            esm2_alphabet (Alphabet): ESM-2 Alphabet
            esm_if_alphabet (Alphabet): ESM-IF Alphabet
            args (Namespace): Args. Must contain:
                - data_dir (str): Data Directory
                - split_ratio (int): Dataset split ratio. Eg: 0.8 (80% train, 20% val)
                - max_seq_len (int): Max Sequence Length
                - batch_size (int): Batch Size
                - train_shuffle (bool): Train Shuffle
                - train_num_workers (int): Train Loader - Number of Workers
                - train_pin_memory (bool): Train Loader - Pin Memory
                - val_shuffle (bool): Val Shuffle
                - val_num_workers (int): Val Loader - Number of Workers
                - val_pin_memory (bool): Val Loader - Pin Memory

        """
        super().__init__()
        self.esm2_alphabet = esm2_alphabet
        self.esm_if_alphabet = esm_if_alphabet

        self.esm_if_batch_converter = util.CoordBatchConverter(self.esm_if_alphabet)
        self.esm2_batch_converter = self.esm2_alphabet.get_batch_converter()
        self.args = args

    def prepare_data(self):
        pass

    def setup(self, stage):
        """
        Load Dataset depending on stage

        Args:
            stage (str): Stage. Either "fit" or "test"
        """
        if stage == "fit":
            self.train_dataset = ESMDataset(split="train", args=self.args)
            self.val_dataset = ESMDataset(split="val", args=self.args)
        else:
            self.test_dataset = ESMDataset(split="test", args=self.args)

        if self.args.sampler["enabled"]:
            if stage == "fit":
                self.train_sampler = ESMBatchSampler(
                    sampler=SequentialSampler(self.train_dataset),
                    batch_size=self.args.batch_size,
                    drop_last=True,
                )
                self.val_sampler = ESMBatchSampler(
                    sampler=SequentialSampler(self.val_dataset),
                    batch_size=self.args.batch_size,
                    drop_last=True,
                )
            else:
                self.test_sampler = ESMBatchSampler(
                    sampler=SequentialSampler(self.test_dataset),
                    batch_size=self.args.batch_size,
                    drop_last=True,
                )
        else:
            self.train_sampler = None
            self.val_sampler = None
            self.test_sampler = None

    def train_dataloader(self) -> ESMDataLoader:
        assert self.train_dataset is not None, "Train Dataset is None"

        data_loader = ESMDataLoader(
            esm2_alphabet=self.esm2_alphabet,
            esm_if_alphabet=self.esm_if_alphabet,
            dataset=self.train_dataset,
            batch_size=self.args.batch_size,
            shuffle=self.args.train_shuffle,
            num_workers=self.args.train_num_workers,
            batch_sampler=self.train_sampler,
        )
        return data_loader

    def val_dataloader(self) -> ESMDataLoader:
        assert self.val_dataset is not None, "Val Dataset is None"
        data_loader = ESMDataLoader(
            esm2_alphabet=self.esm2_alphabet,
            esm_if_alphabet=self.esm_if_alphabet,
            dataset=self.val_dataset,
            batch_size=self.args.batch_size,
            shuffle=self.args.val_shuffle,
            num_workers=self.args.val_num_workers,
            batch_sampler=self.val_sampler,
        )
        return data_loader

    def test_dataloader(self):
        assert self.test_dataset is not None, "Test Dataset is None"
        data_loader = ESMDataLoader(
            esm2_alphabet=self.esm2_alphabet,
            esm_if_alphabet=self.esm_if_alphabet,
            dataset=self.test_dataset,
            batch_size=self.args.batch_size,
            shuffle=self.args.val_shuffle,
            num_workers=self.args.val_num_workers,
            batch_sampler=self.test_sampler,
        )
        return data_loader

    def teardown(self, stage):
        # clean up after fit or test
        # called on every process in DDP
        if stage == "fit":
            self.train_dataset = None
            self.val_dataset = None
        elif stage == "test":
            self.test_dataset = None
        else:
            print(f"Invalid stage: {stage}")


class RemoteHomologyDataset(Dataset):
    def __init__(self, split: str, label_to_predict: str, data_dir: str) -> None:
        """Remote Homology Dataset

        Args:
            split (str): Split.
                One of train, val, test_family_holdout, test_superfamily_holdout, test_fold_holdout
            label_to_predict (str): Label to predict. One of family, superfamily, fold, class
            data_dir (str): Data directory

        Raises:
            ValueError: If Split is invalid
        """
        assert split in [
            "train",
            "val",
            "test_family_holdout",
            "test_superfamily_holdout",
            "test_fold_holdout",
        ], f"Invalid Split: {split}"

        with open(path.join(data_dir, f"remote_homology/{split}.pkl"), "rb") as f:
            self.data = pickle.load(f)

        assert label_to_predict in [
            "family",
            "superfamily",
            "fold",
            "class",
        ], f"Invalid label: {label_to_predict} to predict"
        self.label_to_predict = f"{label_to_predict}_label"

    def __len__(self) -> int:
        return len(self.data)

    def __getitem__(self, index: int) -> Tuple:
        """Get Item from Index

        Args:
            index (int): Index

        Returns:
            Tuple: (AA Sequence, Class Label)
        """
        entry = self.data[index]
        return (entry["primary"], entry[self.label_to_predict])


class RemoteHomologyLightning(LightningDataModule):
    def __init__(self, args: Namespace) -> None:
        super().__init__()
        self.args = args
        self.esm2_batch_converter = args.esm2_alphabet.get_batch_converter()

    def prepare_data(self):
        pass

    def setup(self, stage):
        if stage == "fit":
            self.train_dataset = RemoteHomologyDataset(
                split="train",
                label_to_predict=self.args.label_to_predict,
                data_dir=self.args.data_dir,
            )
            self.val_dataset = RemoteHomologyDataset(
                split="val",
                label_to_predict=self.args.label_to_predict,
                data_dir=self.args.data_dir,
            )
        elif stage == "test":
            self.test_dataset_family_holdout = RemoteHomologyDataset(
                split="test_family_holdout",
                label_to_predict=self.args.label_to_predict,
                data_dir=self.args.data_dir,
            )
            self.test_dataset_superfamily_holdout = RemoteHomologyDataset(
                split="test_superfamily_holdout",
                label_to_predict=self.args.label_to_predict,
                data_dir=self.args.data_dir,
            )
            self.test_dataset_fold_holdout = RemoteHomologyDataset(
                split="test_fold_holdout",
                label_to_predict=self.args.label_to_predict,
                data_dir=self.args.data_dir,
            )

    def collate_fn(self, batch: list) -> Tuple[str, int]:
        """
        Collate Function to process each batch
        through ESM2 Batch Converter

        Args:
            batch (list): List of individual items from dataset.__getitem__()

        Returns:
            tuple: tokens, labels
        """
        # Prepare input seqs for esm2 batch converter as mentioned in
        # the example here: https://github.com/facebookresearch/esm/blob/2b369911bb5b4b0dda914521b9475cad1656b2ac/README.md?plain=1#L176
        inp_seqs = [("", item[0]) for item in batch]
        class_labels = torch.tensor([item[1] for item in batch], dtype=torch.long)

        # Process ESM-2 ->
        _labels, _strs, tokens = self.esm2_batch_converter(inp_seqs)

        return tokens, class_labels

    def train_dataloader(self) -> DataLoader:
        """Return Train Data Loader

        Returns:
            DataLoader: Train Dataloader
        """
        assert self.train_dataset is not None, "Setup not called with fit stage"
        dataloader = DataLoader(
            dataset=self.train_dataset,
            batch_size=self.args.batch_size,
            shuffle=self.args.train_shuffle,
            num_workers=self.args.train_num_workers,
            collate_fn=self.collate_fn,
        )
        return dataloader

    def val_dataloader(self) -> DataLoader:
        """Return Val Data Loader

        Returns:
            DataLoader: Val Dataloader
        """
        assert self.val_dataset is not None, "Setup not called with fit stage"
        dataloader = DataLoader(
            dataset=self.val_dataset,
            batch_size=self.args.batch_size,
            shuffle=self.args.train_shuffle,
            num_workers=self.args.train_num_workers,
            collate_fn=self.collate_fn,
        )
        return dataloader

    def test_dataloader(self, holdout: str) -> DataLoader:
        """Return Test Data Loader

        Args:
            holdout (str): One of family, superfamily, fold

        Returns:
            DataLoader: Test Dataloader
        """
        assert holdout in [
            "family",
            "superfamily",
            "fold",
        ], f"Invalid holdout: {holdout}"
        if holdout == "family":
            dataset = self.test_dataset_family_holdout
        elif holdout == "superfamily":
            dataset = self.test_dataset_superfamily_holdout
        elif holdout == "fold":
            dataset = self.test_dataset_fold_holdout
        assert dataset is not None, "Setup not called with test stage"

        dataloader = DataLoader(
            dataset=dataset,
            batch_size=self.args.batch_size,
            shuffle=self.args.train_shuffle,
            num_workers=self.args.train_num_workers,
            collate_fn=self.collate_fn,
        )
        return dataloader

    def teardown(self, stage):
        # clean up after fit or test
        # called on every process in DDP
        if stage == "fit":
            self.train_dataloader = None
            self.val_dataloader = None
        elif stage == "test":
            self.test_dataloader = None


class StabilityDataset(Dataset):
    def __init__(self, split: str, data_dir: str) -> None:
        """Stability Dataset

        Args:
            split (str): Split.
                One of train, val, test
            data_dir (str): Data directory

        Raises:
            ValueError: If Split is invalid
        """
        assert split in [
            "train",
            "val",
            "test",
        ], f"Invalid Split: {split}"

        with open(path.join(data_dir, f"stability/{split}.pkl"), "rb") as f:
            self.data = pickle.load(f)

    def __len__(self) -> int:
        return len(self.data)

    def __getitem__(self, index: int) -> Tuple:
        """Get Item from Index

        Args:
            index (int): Index

        Returns:
            Tuple: (AA Sequence, Class Label)
        """
        entry = self.data[index]
        return (entry["primary"], entry["stability_score"][0])


class StabilityLightning(LightningDataModule):
    def __init__(self, args: Namespace) -> None:
        super().__init__()
        self.args = args
        self.esm2_batch_converter = args.esm2_alphabet.get_batch_converter()

    def prepare_data(self):
        pass

    def setup(self, stage):
        if stage == "fit":
            self.train_dataset = StabilityDataset(
                split="train",
                data_dir=self.args.data_dir,
            )
            self.val_dataset = StabilityDataset(
                split="val",
                data_dir=self.args.data_dir,
            )
        elif stage == "test":
            self.test_dataset = StabilityDataset(
                split="test",
                data_dir=self.args.data_dir,
            )

    def collate_fn(self, batch: list) -> Tuple[str, int]:
        """
        Collate Function to process each batch
        through ESM2 Batch Converter

        Args:
            batch (list): List of individual items from dataset.__getitem__()

        Returns:
            tuple: tokens, labels
        """
        # Prepare input seqs for esm2 batch converter as mentioned in
        # the example here: https://github.com/facebookresearch/esm/blob/2b369911bb5b4b0dda914521b9475cad1656b2ac/README.md?plain=1#L176
        inp_seqs = [("", item[0]) for item in batch]
        stability_score = torch.tensor([item[1] for item in batch], dtype=torch.float32)

        # Process ESM-2 ->
        _labels, _strs, tokens = self.esm2_batch_converter(inp_seqs)

        return tokens, stability_score

    def train_dataloader(self) -> DataLoader:
        """Return Train Data Loader

        Returns:
            DataLoader: Train Dataloader
        """
        assert self.train_dataset is not None, "Setup not called with fit stage"
        dataloader = DataLoader(
            dataset=self.train_dataset,
            batch_size=self.args.batch_size,
            shuffle=self.args.train_shuffle,
            num_workers=self.args.train_num_workers,
            collate_fn=self.collate_fn,
        )
        return dataloader

    def val_dataloader(self) -> DataLoader:
        """Return Val Data Loader

        Returns:
            DataLoader: Val Dataloader
        """
        assert self.val_dataset is not None, "Setup not called with fit stage"
        dataloader = DataLoader(
            dataset=self.val_dataset,
            batch_size=self.args.batch_size,
            shuffle=self.args.train_shuffle,
            num_workers=self.args.train_num_workers,
            collate_fn=self.collate_fn,
        )
        return dataloader

    def test_dataloader(self, holdout: str) -> DataLoader:
        """Return Test Data Loader

        Args:
            holdout (str): One of family, superfamily, fold

        Returns:
            DataLoader: Test Dataloader
        """
        assert self.test_dataset is not None, "Setup not called with test stage"

        dataloader = DataLoader(
            dataset=self.test_dataset,
            batch_size=self.args.batch_size,
            shuffle=self.args.train_shuffle,
            num_workers=self.args.train_num_workers,
            collate_fn=self.collate_fn,
        )
        return dataloader

    def teardown(self, stage):
        # clean up after fit or test
        # called on every process in DDP
        if stage == "fit":
            self.train_dataloader = None
            self.val_dataloader = None
        elif stage == "test":
            self.test_dataloader = None


class FluoroscenceDataset(Dataset):
    def __init__(self, split: str, data_dir: str) -> None:
        """Fluoroscence Dataset

        Args:
            split (str): Split.
                One of train, val, test
            data_dir (str): Data directory

        Raises:
            ValueError: If Split is invalid
        """
        assert split in [
            "train",
            "val",
            "test",
        ], f"Invalid Split: {split}"

        with open(path.join(data_dir, f"fluoroscence/{split}.pkl"), "rb") as f:
            self.data = pickle.load(f)

    def __len__(self) -> int:
        return len(self.data)

    def __getitem__(self, index: int) -> Tuple:
        """Get Item from Index

        Args:
            index (int): Index

        Returns:
            Tuple: (AA Sequence, Class Label)
        """
        entry = self.data[index]
        return (entry["primary"], entry["log_fluorescence"][0])


class FluoroscenceLightning(LightningDataModule):
    def __init__(self, args: Namespace) -> None:
        super().__init__()
        self.args = args
        self.esm2_batch_converter = args.esm2_alphabet.get_batch_converter()

    def prepare_data(self):
        pass

    def setup(self, stage):
        if stage == "fit":
            self.train_dataset = FluoroscenceDataset(
                split="train",
                data_dir=self.args.data_dir,
            )
            self.val_dataset = FluoroscenceDataset(
                split="val",
                data_dir=self.args.data_dir,
            )
        elif stage == "test":
            self.test_dataset = FluoroscenceDataset(
                split="test",
                data_dir=self.args.data_dir,
            )

    def collate_fn(self, batch: list) -> Tuple[str, int]:
        """
        Collate Function to process each batch
        through ESM2 Batch Converter

        Args:
            batch (list): List of individual items from dataset.__getitem__()

        Returns:
            tuple: tokens, labels
        """
        # Prepare input seqs for esm2 batch converter as mentioned in
        # the example here: https://github.com/facebookresearch/esm/blob/2b369911bb5b4b0dda914521b9475cad1656b2ac/README.md?plain=1#L176
        inp_seqs = [("", item[0]) for item in batch]
        stability_score = torch.tensor([item[1] for item in batch], dtype=torch.float32)

        # Process ESM-2 ->
        _labels, _strs, tokens = self.esm2_batch_converter(inp_seqs)

        return tokens, stability_score

    def train_dataloader(self) -> DataLoader:
        """Return Train Data Loader

        Returns:
            DataLoader: Train Dataloader
        """
        assert self.train_dataset is not None, "Setup not called with fit stage"
        dataloader = DataLoader(
            dataset=self.train_dataset,
            batch_size=self.args.batch_size,
            shuffle=self.args.train_shuffle,
            num_workers=self.args.train_num_workers,
            collate_fn=self.collate_fn,
        )
        return dataloader

    def val_dataloader(self) -> DataLoader:
        """Return Val Data Loader

        Returns:
            DataLoader: Val Dataloader
        """
        assert self.val_dataset is not None, "Setup not called with fit stage"
        dataloader = DataLoader(
            dataset=self.val_dataset,
            batch_size=self.args.batch_size,
            shuffle=self.args.train_shuffle,
            num_workers=self.args.train_num_workers,
            collate_fn=self.collate_fn,
        )
        return dataloader

    def test_dataloader(self, holdout: str) -> DataLoader:
        """Return Test Data Loader

        Args:
            holdout (str): One of family, superfamily, fold

        Returns:
            DataLoader: Test Dataloader
        """
        assert self.test_dataset is not None, "Setup not called with test stage"

        dataloader = DataLoader(
            dataset=self.test_dataset,
            batch_size=self.args.batch_size,
            shuffle=self.args.train_shuffle,
            num_workers=self.args.train_num_workers,
            collate_fn=self.collate_fn,
        )
        return dataloader

    def teardown(self, stage):
        # clean up after fit or test
        # called on every process in DDP
        if stage == "fit":
            self.train_dataloader = None
            self.val_dataloader = None
        elif stage == "test":
            self.test_dataloader = None<|MERGE_RESOLUTION|>--- conflicted
+++ resolved
@@ -84,7 +84,6 @@
                 - max_seq_len (int): Maximum Sequence Length
                 - batch_size (int): Batch Size
         """
-<<<<<<< HEAD
         if type(sampler) == SequentialSampler:
             self.dataset = sampler.data_source
         elif type(sampler) == DistributedSampler:
@@ -94,12 +93,7 @@
         self.data = self.dataset.data
         self.batch_size = batch_size
         self.drop_last = drop_last
-=======
-        self.data = data
-        self.args = args
-        self.batch_size = self.args.batch_size
-        self.drop_last = True
->>>>>>> 43ccbb03
+
         self.bins = self.create_bins()
         self.batches = self.create_batches()
 
